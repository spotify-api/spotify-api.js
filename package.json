--- conflicted
+++ resolved
@@ -1,5 +1,4 @@
 {
-<<<<<<< HEAD
     "name": "spotify-api.js",
     "version": "9.0.0",
     "description": "A complete node js wrapper of spotify api with oauth support",
@@ -29,7 +28,7 @@
         "axios": "^0.21.1"
     },
     "devDependencies": {
-        "@types/node": "16.4.12",
+        "@types/node": "16.6.2",
         "express": "^4.17.1",
         "typescript": "^4.3.5"
     },
@@ -39,38 +38,4 @@
         "build:types": "cd apiTypes && npx tsc --project tsconfig.json",
         "test": "node test"
     }
-=======
-  "name": "spotify-api.js",
-  "version": "8.1.1",
-  "description": "A complete node js wrapper of spotify api with oauth support",
-  "main": "dist/index.js",
-  "types": "dist/index.d.ts",
-  "scripts": {
-    "build": "npx tsc --project tsconfig.json",
-    "test": "node test/index.js"
-  },
-  "repository": {
-    "type": "git",
-    "url": "https://github.com/spotify-api/spotify-api.js"
-  },
-  "homepage": "https://github.com/spotify-api/spotify-api.js#readme",
-  "keywords": [
-    "spotify-api",
-    "spotify",
-    "spotify-oauth",
-    "spotifyapi",
-    "spotify-api-wrapper",
-    "spotify.js"
-  ],
-  "author": "Abh80",
-  "license": "MIT",
-  "dependencies": {
-    "axios": "^0.21.1"
-  },
-  "devDependencies": {
-    "@types/node": "16.6.2",
-    "express": "^4.17.1",
-    "fs": "^0.0.1-security"
-  }
->>>>>>> 9bd1f6f5
 }